--- conflicted
+++ resolved
@@ -36,23 +36,19 @@
         uint256 amount
     );
 
-<<<<<<< HEAD
     event BlockSubmitted(
         bytes32 root,
         uint256 timestamp
     );
 
-
-=======
     event TokenAdded(
         address token
     );
 
->>>>>>> d4a6ec1f
+
     /*
      * Storage
      */
-<<<<<<< HEAD
 
     uint256 public constant CHILD_BLOCK_INTERVAL = 1000;
 
@@ -60,27 +56,11 @@
 
     uint256 public currentChildBlock;
     uint256 public currentDepositBlock;
-=======
-    mapping(uint256 => childBlock) public childChain;
-    mapping(uint256 => exit) public exits;
-    mapping (address => address) public exitsQueues;
-    address public authority;
-    /* Block numbering scheme below is needed to prevent Ethereum reorg from invalidating blocks submitted
-       by operator. Two mechanisms must be in place to prevent chain from crashing:
-       1) don't mine tx that spent fresh deposits; if they are reorged from existence, block is invalid
-       2) disappearance of submit block does not affect operator's block numbering; hence tx submitted by
-       users that address that block stay valid.
-    */
-    uint256 public currentChildBlock; /* ends with 000 */
-    uint256 public currentDepositBlock; /* takes values in range 1..999 */
-    uint256 public childBlockInterval;
->>>>>>> d4a6ec1f
     uint256 public currentFeeExit;
 
     mapping (uint256 => ChildBlock) public childChain;
     mapping (uint256 => Exit) public exits;
-
-    PriorityQueue exitsQueue;
+    mapping (address => address) public exitsQueues;
 
     struct Exit {
         address owner;
@@ -152,38 +132,27 @@
         public
         payable
     {
-<<<<<<< HEAD
         // Only allow up to CHILD_BLOCK_INTERVAL deposits per child block.
         require(currentDepositBlock < CHILD_BLOCK_INTERVAL);
 
-        bytes32 root = keccak256(msg.sender, msg.value);
-=======
-        require(currentDepositBlock < childBlockInterval);
         bytes32 root = keccak256(msg.sender, address(0), msg.value);
->>>>>>> d4a6ec1f
         uint256 depositBlock = getDepositBlock();
         childChain[depositBlock] = ChildBlock({
             root: root,
             timestamp: block.timestamp
         });
         currentDepositBlock = currentDepositBlock.add(1);
-<<<<<<< HEAD
-
-        emit Deposit(msg.sender, depositBlock, msg.value);
+
+        emit Deposit(msg.sender, depositBlock, address(0), msg.value);
     }
 
     /**
      * @dev Starts an exit from a deposit.
      * @param _depositPos UTXO position of the deposit.
+     * @param _token Token type to deposit.
      * @param _amount Deposit amount.
      */
-    function startDepositExit(uint256 _depositPos, uint256 _amount)
-=======
-        Deposit(msg.sender, depositBlock, address(0), msg.value);
-    }
-
-    function startDepositExit(uint256 depositPos, address token, uint256 amount)
->>>>>>> d4a6ec1f
+    function startDepositExit(uint256 _depositPos, address _token, uint256 _amount)
         public
     {
         uint256 blknum = _depositPos / 1000000000;
@@ -193,34 +162,22 @@
 
         // Validate the given owner and amount.
         bytes32 root = childChain[blknum].root;
-<<<<<<< HEAD
-        bytes32 depositHash = keccak256(msg.sender, _amount);
+        bytes32 depositHash = keccak256(msg.sender, _token, _amount);
         require(root == depositHash);
 
-        addExitToQueue(_depositPos, msg.sender, _amount, childChain[blknum].timestamp);
+        addExitToQueue(_depositPos, msg.sender, _token, _amount, childChain[blknum].timestamp);
     }
 
     /**
      * @dev Allows the operator withdraw any allotted fees. Starts an exit to avoid theft.
+     * @param _token Token to withdraw.
      * @param _amount Amount in fees to withdraw.
      */
-    function startFeeExit(uint256 _amount)
-=======
-        bytes32 depositHash = keccak256(msg.sender, token, amount);
-        require(root == depositHash);
-        addExitToQueue(depositPos, msg.sender, token, amount, childChain[blknum].created_at);
-    }
-
-    function startFeeExit(address token, uint256 amount)
->>>>>>> d4a6ec1f
+    function startFeeExit(address _token, uint256 _amount)
         public
         onlyOperator
     {
-<<<<<<< HEAD
-        addExitToQueue(currentFeeExit, msg.sender, _amount, block.timestamp + 1);
-=======
-        addExitToQueue(currentFeeExit, msg.sender, token, amount, block.timestamp + 1);
->>>>>>> d4a6ec1f
+        addExitToQueue(currentFeeExit, msg.sender, _token, _amount, block.timestamp + 1);
         currentFeeExit = currentFeeExit.add(1);
     }
 
@@ -239,56 +196,21 @@
     )
         public
     {
-<<<<<<< HEAD
         uint256 blknum = _utxoPos / 1000000000;
         uint256 txindex = (_utxoPos % 1000000000) / 10000;
         uint256 oindex = _utxoPos - blknum * 1000000000 - txindex * 10000; 
 
         // Check the sender owns this UTXO.
         var exitingTx = _txBytes.createExitingTx(oindex);
-=======
-        uint256 blknum = utxoPos / 1000000000;
-        uint256 txindex = (utxoPos % 1000000000) / 10000;
-        uint256 oindex = utxoPos - blknum * 1000000000 - txindex * 10000; 
-        var exitingTx = txBytes.createExitingTx(oindex);
->>>>>>> d4a6ec1f
         require(msg.sender == exitingTx.exitor);
 
         // Check the transaction was included in the chain and is correctly signed.
         bytes32 root = childChain[blknum].root; 
-<<<<<<< HEAD
         bytes32 merkleHash = keccak256(keccak256(_txBytes), ByteUtils.slice(_sigs, 0, 130));
         require(Validate.checkSigs(keccak256(_txBytes), root, exitingTx.inputCount, _sigs));
         require(merkleHash.checkMembership(txindex, root, _proof));
 
-        addExitToQueue(_utxoPos, exitingTx.exitor, exitingTx.amount, childChain[blknum].timestamp);
-=======
-        bytes32 merkleHash = keccak256(keccak256(txBytes), ByteUtils.slice(sigs, 0, 130));
-        require(Validate.checkSigs(keccak256(txBytes), root, exitingTx.inputCount, sigs));
-        require(merkleHash.checkMembership(txindex, root, proof));
-        addExitToQueue(utxoPos, exitingTx.exitor, exitingTx.token, exitingTx.amount, childChain[blknum].created_at);
-    }
-
-    // Priority is a given utxos position in the exit priority queue
-    function addExitToQueue(uint256 utxoPos, address exitor, address token, uint256 amount, uint256 created_at)
-        private
-    {
-        // Check that we're exiting a known token.
-        require(exitsQueues[token] != address(0));
-
-        uint256 exitable_at = Math.max(created_at + 2 weeks, block.timestamp + 1 weeks);
-        uint256 priority = exitable_at << 128 | utxoPos;
-        require(amount > 0);
-        require(exits[utxoPos].amount == 0);
-        PriorityQueue queue = PriorityQueue(exitsQueues[token]);
-        queue.insert(priority);
-        exits[utxoPos] = exit({
-            owner: exitor,
-            token: token,
-            amount: amount
-        });
-        ExitStarted(msg.sender, utxoPos, token, amount);
->>>>>>> d4a6ec1f
+        addExitToQueue(_utxoPos, exitingTx.exitor, exitingTx.token, exitingTx.amount, childChain[blknum].timestamp);
     }
 
     /**
@@ -326,39 +248,30 @@
         delete exits[eUtxoPos].owner;
     }
 
-<<<<<<< HEAD
     /**
      * @dev Processes any exits that have completed the challenge period. 
-     */
-    function finalizeExits()
-=======
-    // @dev Loops through the priority queue of exits, settling the ones whose challenge
-    // @dev challenge period has ended
-    function finalizeExits(address token)
->>>>>>> d4a6ec1f
+     * @param _token Token type to process.
+     */
+    function finalizeExits(address _token)
         public
     {
         uint256 utxoPos;
         uint256 exitable_at;
-<<<<<<< HEAD
-        (utxoPos, exitable_at) = getNextExit();
+        (utxoPos, exitable_at) = getNextExit(_token);
         Exit memory currentExit = exits[utxoPos];
+        PriorityQueue queue = PriorityQueue(exitsQueues[_token]);
         while (exitable_at < block.timestamp) {
-=======
-        (utxoPos, exitable_at) = getNextExit(token);
-        exit memory currentExit = exits[utxoPos];
-        PriorityQueue queue = PriorityQueue(exitsQueues[token]);
-        while (exitable_at < block.timestamp && queue.currentSize() > 0) {
->>>>>>> d4a6ec1f
             currentExit = exits[utxoPos];
+
             // FIXME: handle ERC-20 transfer
-            require(address(0) == token);
+            require(address(0) == _token);
+
             currentExit.owner.transfer(currentExit.amount);
             queue.delMin();
             delete exits[utxoPos].owner;
 
             if (queue.currentSize() > 0) {
-                (utxoPos, exitable_at) = getNextExit(token);
+                (utxoPos, exitable_at) = getNextExit(_token);
             } else {
                 return;
             }
@@ -405,26 +318,20 @@
         view
         returns (address, address, uint256)
     {
-<<<<<<< HEAD
-        return (exits[_utxoPos].owner, exits[_utxoPos].amount);
+        return (exits[_utxoPos].owner, exits[_utxoPos].token, exits[_utxoPos].amount);
     }
 
     /**
      * @dev Determines the next exit to be processed.
+     * @param _token Asset type to be exited.
      * @return A tuple of the position and time when this exit can be processed.
      */
-    function getNextExit()
-=======
-        return (exits[utxoPos].owner, exits[utxoPos].token, exits[utxoPos].amount);
-    }
-
-    function getNextExit(address token)
->>>>>>> d4a6ec1f
+    function getNextExit(address _token)
         public
         view
         returns (uint256, uint256)
     {
-        uint256 priority = PriorityQueue(exitsQueues[token]).getMin();
+        uint256 priority = PriorityQueue(exitsQueues[_token]).getMin();
         uint256 utxoPos = uint256(uint128(priority));
         uint256 exitable_at = priority >> 128;
         return (utxoPos, exitable_at);
@@ -437,33 +344,41 @@
 
     /**
      * @dev Adds an exit to the exit queue.
-     * @param utxoPos Position of the UTXO in the child chain.
-     * @param exitor Owner of the UTXO.
-     * @param amount Amount to be exited.
-     * @param created_at Time when the UTXO was created.
+     * @param _utxoPos Position of the UTXO in the child chain.
+     * @param _exitor Owner of the UTXO.
+     * @param _token Token to be exited.
+     * @param _amount Amount to be exited.
+     * @param _created_at Time when the UTXO was created.
      */
     function addExitToQueue(
-        uint256 utxoPos,
-        address exitor,
-        uint256 amount,
-        uint256 created_at
+        uint256 _utxoPos,
+        address _exitor,
+        address _token,
+        uint256 _amount,
+        uint256 _created_at
     )
         private
     {
+        // Check that we're exiting a known token.
+        require(exitsQueues[_token] != address(0));
+
         // Calculate priority.
-        uint256 exitable_at = Math.max(created_at + 2 weeks, block.timestamp + 1 weeks);
-        uint256 priority = exitable_at << 128 | utxoPos;
+        uint256 exitable_at = Math.max(_created_at + 2 weeks, block.timestamp + 1 weeks);
+        uint256 priority = exitable_at << 128 | _utxoPos;
         
         // Check exit is valid and doesn't already exist.
-        require(amount > 0);
-        require(exits[utxoPos].amount == 0);
-
-        exitsQueue.insert(priority);
-        exits[utxoPos] = Exit({
-            owner: exitor,
-            amount: amount
+        require(_amount > 0);
+        require(exits[_utxoPos].amount == 0);
+
+        PriorityQueue queue = PriorityQueue(exitsQueues[_token]);
+        queue.insert(priority);
+
+        exits[_utxoPos] = Exit({
+            owner: _exitor,
+            token: _token,
+            amount: _amount
         });
 
-        emit ExitStarted(msg.sender, utxoPos, amount);
+        emit ExitStarted(msg.sender, _utxoPos, _token, _amount);
     }
 }