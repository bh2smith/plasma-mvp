--- conflicted
+++ resolved
@@ -23,15 +23,7 @@
     /*
      * Events
      */
-<<<<<<< HEAD
-    event Deposit(
-        address indexed depositor,
-        uint256 indexed amount,
-        uint256 blknum
-    );
-=======
     event Deposit(address depositor, uint256 amount, uint256 depositBlock);
->>>>>>> c1a8d044
     event Exit(address exitor, uint256 utxoPos);
 
     /*
@@ -85,17 +77,10 @@
 
     // @dev Allows Plasma chain operator to submit block root
     // @param root The root of a child chain block
-    function submitBlock(bytes32 root, uint256 blknum)
+    function submitBlock(bytes32 root)
         public
         isAuthority
-<<<<<<< HEAD
-        incrementOldBlocks
     {   
-        require(blknum == currentChildBlock);
-
-=======
-    {
->>>>>>> c1a8d044
         childChain[currentChildBlock] = childBlock({
             root: root,
             created_at: block.timestamp
@@ -111,34 +96,13 @@
         payable
     {
         require(currentDepositBlock < childBlockInterval);
-<<<<<<< HEAD
-        var txList = txBytes.toRLPItem().toList(11);
-        require(txList.length == 11);
-        for (uint256 i; i < 6; i++) {
-            require(txList[i].toUint() == 0);
-        }
-        require(txList[7].toUint() == msg.value);
-        require(txList[9].toUint() == 0);
-        bytes32 zeroBytes;
-        bytes32 root = keccak256(keccak256(txBytes), new bytes(130));
-        for (i = 0; i < 16; i++) {
-            root = keccak256(root, zeroBytes);
-            zeroBytes = keccak256(zeroBytes, zeroBytes);
-        }
-        uint256 blknum = getDepositBlock();
-        childChain[blknum] = childBlock({
-=======
         bytes32 root = keccak256(msg.sender, msg.value);
         uint256 depositBlock = getDepositBlock();
         childChain[depositBlock] = childBlock({
->>>>>>> c1a8d044
             root: root,
             created_at: block.timestamp
         });
         currentDepositBlock = currentDepositBlock.add(1);
-<<<<<<< HEAD
-        Deposit(txList[6].toAddress(), txList[7].toUint(), blknum);
-=======
         Deposit(msg.sender, msg.value, depositBlock);
     }
 
@@ -152,7 +116,6 @@
         bytes32 depositHash = keccak256(msg.sender, amount);
         require(root == depositHash);
         addExitToQueue(depositPos, msg.sender, amount);
->>>>>>> c1a8d044
     }
 
     // @dev Starts to exit a specified utxo
@@ -182,8 +145,6 @@
         private
     {
         uint256 blknum = utxoPos / 1000000000;
-        uint256 txindex = (utxoPos % 1000000000) / 10000;
-        uint256 oindex = utxoPos - blknum * 1000000000 - txindex * 10000;
         uint256 priority = Math.max(childChain[blknum].created_at, block.timestamp - 1 weeks);
         priority = priority << 128 | utxoPos;
         require(amount > 0);
