pragma solidity 0.4.18;

import 'SafeMath.sol';
import 'Math.sol';
import 'RLP.sol';
import 'Merkle.sol';
import 'Validate.sol';
import 'PriorityQueue.sol';


/**
 * @title RootChain
 * @dev This contract secures a utxo payments plasma child chain to ethereum
 */

contract RootChain {
    using SafeMath for uint256;
    using RLP for bytes;
    using RLP for RLP.RLPItem;
    using RLP for RLP.Iterator;
    using Merkle for bytes32;

    /*
     * Events
     */
    event Deposit(address depositor, uint256 amount, uint256 depositBlock);
    event Exit(address exitor, uint256 utxoPos);

    /*
     *  Storage
     */
    mapping(uint256 => childBlock) public childChain;
    mapping(uint256 => exit) public exits;
    PriorityQueue exitsQueue;
    address public authority;
    /* Block numbering scheme below is needed to prevent Ethereum reorg from invalidating blocks submitted
       by operator. Two mechanisms must be in place to prevent chain from crashing:
       1) don't mine tx that spent fresh deposits; if they are reorged from existence, block is invalid
       2) disappearance of submit block does not affect operator's block numbering; hence tx submitted by
       users that address that block stay valid.
    */
    uint256 public currentChildBlock; /* ends with 000 */
    uint256 public currentDepositBlock; /* takes values in range 1..999 */
    uint256 public childBlockInterval;

    struct exit {
        address owner;
        uint256 amount;
    }

    struct childBlock {
        bytes32 root;
        uint256 created_at;
    }

    /*
     *  Modifiers
     */
    modifier isAuthority() {
        require(msg.sender == authority);
        _;
    }

    /*
     * Public Functions
     */

    function RootChain()
        public
    {
        authority = msg.sender;
        childBlockInterval = 1000;
        currentChildBlock = childBlockInterval;
        currentDepositBlock = 1;
        exitsQueue = new PriorityQueue();
    }

    // @dev Allows Plasma chain operator to submit block root
    // @param root The root of a child chain block
    function submitBlock(bytes32 root)
        public
        isAuthority
    {
        childChain[currentChildBlock] = childBlock({
            root: root,
            created_at: block.timestamp
        });
        currentChildBlock = currentChildBlock.add(childBlockInterval);
        currentDepositBlock = 1;
    }

    // @dev Allows anyone to deposit funds into the Plasma chain
    // @param txBytes The format of the transaction that'll become the deposit
    function deposit()
        public
        payable
    {
        require(currentDepositBlock < childBlockInterval);
        bytes32 root = keccak256(msg.sender, msg.value);
        uint256 depositBlock = getDepositBlock();
        childChain[depositBlock] = childBlock({
            root: root,
            created_at: block.timestamp
        });
        currentDepositBlock = currentDepositBlock.add(1);
        Deposit(msg.sender, msg.value, depositBlock);
    }

    function startDepositExit(uint256 depositPos, uint256 amount)
        public
    {
        uint256 blknum = depositPos / 1000000000;
        // Makes sure that deposit position is actually a deposit
        require(blknum % childBlockInterval != 0);
        bytes32 root = childChain[blknum].root;
        bytes32 depositHash = keccak256(msg.sender, amount);
        require(root == depositHash);
        addExitToQueue(depositPos, msg.sender, amount);
    }

    // @dev Starts to exit a specified utxo
    // @param utxoPos The position of the exiting utxo in the format of blknum * 1000000000 + index * 10000 + oindex
    // @param txBytes The transaction being exited in RLP bytes format
    // @param proof Proof of the exiting transactions inclusion for the block specified by utxoPos
    // @param sigs Both transaction signatures and confirmations signatures used to verify that the exiting transaction has been confirmed
    function startExit(uint256 utxoPos, bytes txBytes, bytes proof, bytes sigs)
        public
    {
<<<<<<< HEAD
        var txList = txBytes.toRLPItem().toList(11);
        uint256 blknum = utxoPos / 1000000000;
        uint256 txindex = (utxoPos % 1000000000) / 10000;
        uint256 oindex = utxoPos - blknum * 1000000000 - txindex * 10000;
        address exitor = txList[6 + 2 * oindex].toAddress();
        uint256 amount = txList[7 + 2 * oindex].toUint();
=======
        var txList = txBytes.toRLPItem().toList(11); 
        uint256 blknum = utxoPos / 1000000000;
        uint256 txindex = (utxoPos % 1000000000) / 10000;
        uint256 oindex = utxoPos - blknum * 1000000000 - txindex * 10000; 
        uint256 amount = txList[7 + 2 * oindex].toUint();
        address exitor = txList[6 + 2 * oindex].toAddress(); 
        
>>>>>>> 569e8801
        require(msg.sender == exitor);
        bytes32 root = childChain[blknum].root; 
        bytes32 merkleHash = keccak256(keccak256(txBytes), ByteUtils.slice(sigs, 0, 130));
        require(Validate.checkSigs(keccak256(txBytes), root, txList[0].toUint(), txList[3].toUint(), sigs));
        require(merkleHash.checkMembership(txindex, root, proof));
        addExitToQueue(utxoPos, exitor, amount);
    }

    // Priority is a given utxos position in the exit priority queue
    function addExitToQueue(uint256 utxoPos, address exitor, uint256 amount)
        private
    {
        uint256 blknum = utxoPos / 1000000000;
        uint256 txindex = (utxoPos % 1000000000) / 10000;
        uint256 oindex = utxoPos - blknum * 1000000000 - txindex * 10000;
        uint256 priority = Math.max(childChain[blknum].created_at, block.timestamp - 1 weeks);
        priority = priority << 128 | utxoPos;
        require(amount > 0);
        require(exits[utxoPos].amount == 0);
        exitsQueue.insert(priority);
        exits[utxoPos] = exit({
            owner: exitor,
            amount: amount
        });
        Exit(exitor, utxoPos);
    }

    // @dev Allows anyone to challenge an exiting transaction by submitting proof of a double spend on the child chain
    // @param cUtxoPos The position of the challenging utxo
    // @param eUtxoIndex The output position of the exiting utxo
    // @param txBytes The challenging transaction in bytes RLP form
    // @param proof Proof of inclusion for the transaction used to challenge
    // @param sigs Signatures for the transaction used to challenge
    // @param confirmationSig The confirmation signature for the transaction used to challenge
    function challengeExit(uint256 cUtxoPos, uint256 eUtxoIndex, bytes txBytes, bytes proof, bytes sigs, bytes confirmationSig)
        public
    {
        uint256 eUtxoPos = getUtxoPos(txBytes, eUtxoIndex);
        uint256 txindex = (cUtxoPos % 1000000000) / 10000;
        bytes32 root = childChain[cUtxoPos / 1000000000].root;
        var txHash = keccak256(txBytes);
        var confirmationHash = keccak256(txHash, root);
        var merkleHash = keccak256(txHash, sigs);
        address owner = exits[eUtxoPos].owner;

        require(owner == ECRecovery.recover(confirmationHash, confirmationSig));
        require(merkleHash.checkMembership(txindex, root, proof));
        // Clear as much as possible from succesful challenge
        delete exits[eUtxoPos].owner;
    }

    // @dev Loops through the priority queue of exits, settling the ones whose challenge
    // @dev challenge period has ended
    function finalizeExits()
        public
    {
        uint256 twoWeekOldTimestamp = block.timestamp.sub(2 weeks);
        uint256 utxoPos;
        uint256 created_at;
        (utxoPos, created_at) = getNextExit();
        exit memory currentExit = exits[utxoPos];
        while (created_at < twoWeekOldTimestamp && exitsQueue.currentSize() > 0) {
            currentExit = exits[utxoPos];
            currentExit.owner.transfer(currentExit.amount);
            exitsQueue.delMin();
            delete exits[utxoPos].owner;
            (utxoPos, created_at) = getNextExit();
        }
    }

    /* 
     *  Constant functions
     */
    function getChildChain(uint256 blockNumber)
        public
        view
        returns (bytes32, uint256)
    {
        return (childChain[blockNumber].root, childChain[blockNumber].created_at);
    }

    function getDepositBlock()
        public
        view
        returns (uint256)
    {
        return currentChildBlock.sub(childBlockInterval).add(currentDepositBlock);
    }

    function getExit(uint256 utxoPos)
        public
        view
        returns (address, uint256)
    {
        return (exits[utxoPos].owner, exits[utxoPos].amount);
    }

    function getUtxoPos(bytes txBytes, uint256 oIndex)
        public
        returns (uint256)
    {
        var txList = txBytes.toRLPItem().toList(11);
        uint256 oIndexShift = oIndex * 3;
        return txList[0 + oIndexShift].toUint() + txList[1 + oIndexShift].toUint() + txList[2 + oIndexShift].toUint();
    }

    function getNextExit()
        public
        view
        returns (uint256, uint256)
    {
        uint256 priority = exitsQueue.getMin();
        uint256 utxoPos = uint256(uint128(priority));
        uint256 created_at = priority >> 128;
        return (utxoPos, created_at);
    }
}<|MERGE_RESOLUTION|>--- conflicted
+++ resolved
@@ -126,14 +126,6 @@
     function startExit(uint256 utxoPos, bytes txBytes, bytes proof, bytes sigs)
         public
     {
-<<<<<<< HEAD
-        var txList = txBytes.toRLPItem().toList(11);
-        uint256 blknum = utxoPos / 1000000000;
-        uint256 txindex = (utxoPos % 1000000000) / 10000;
-        uint256 oindex = utxoPos - blknum * 1000000000 - txindex * 10000;
-        address exitor = txList[6 + 2 * oindex].toAddress();
-        uint256 amount = txList[7 + 2 * oindex].toUint();
-=======
         var txList = txBytes.toRLPItem().toList(11); 
         uint256 blknum = utxoPos / 1000000000;
         uint256 txindex = (utxoPos % 1000000000) / 10000;
@@ -141,7 +133,6 @@
         uint256 amount = txList[7 + 2 * oindex].toUint();
         address exitor = txList[6 + 2 * oindex].toAddress(); 
         
->>>>>>> 569e8801
         require(msg.sender == exitor);
         bytes32 root = childChain[blknum].root; 
         bytes32 merkleHash = keccak256(keccak256(txBytes), ByteUtils.slice(sigs, 0, 130));
@@ -155,8 +146,6 @@
         private
     {
         uint256 blknum = utxoPos / 1000000000;
-        uint256 txindex = (utxoPos % 1000000000) / 10000;
-        uint256 oindex = utxoPos - blknum * 1000000000 - txindex * 10000;
         uint256 priority = Math.max(childChain[blknum].created_at, block.timestamp - 1 weeks);
         priority = priority << 128 | utxoPos;
         require(amount > 0);
